--- conflicted
+++ resolved
@@ -9,17 +9,6 @@
 #include <graphlab/util/memory_info.hpp>
 #include <graphlab/macros_def.hpp>
 
-<<<<<<< HEAD
-const size_t NINS = 1500000;
-boost::unordered_set<uint32_t> um;
-graphlab::hopscotch_table<uint32_t> cm(1.2 * NINS);
-
-
-boost::unordered_map<uint32_t, uint32_t> um2;
-graphlab::hopscotch_map<uint32_t, uint32_t> cm2;
-
-void hopscotch_map_sanity_checks() {
-=======
 
 
 boost::unordered_map<uint32_t, uint32_t> um2;
@@ -102,7 +91,6 @@
   const size_t NINS = 15000;
   boost::unordered_map<uint32_t, uint32_t> um2;
   graphlab::hopscotch_map<uint32_t, uint32_t, bad_hasher> cm2;
->>>>>>> ffc8ec4e
   ASSERT_TRUE(cm2.begin() == cm2.end());
   for (size_t i = 0;i < NINS; ++i) {
     cm2[17 * i] = i;
@@ -167,11 +155,8 @@
 
 
 
-<<<<<<< HEAD
-=======
-
-
->>>>>>> ffc8ec4e
+
+
 
 
 void benchmark() {
