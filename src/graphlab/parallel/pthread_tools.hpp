/**  
 * Copyright (c) 2009 Carnegie Mellon University. 
 *     All rights reserved.
 *
 *  Licensed under the Apache License, Version 2.0 (the "License");
 *  you may not use this file except in compliance with the License.
 *  You may obtain a copy of the License at
 *
 *      http://www.apache.org/licenses/LICENSE-2.0
 *
 *  Unless required by applicable law or agreed to in writing,
 *  software distributed under the License is distributed on an "AS
 *  IS" BASIS, WITHOUT WARRANTIES OR CONDITIONS OF ANY KIND, either
 *  express or implied.  See the License for the specific language
 *  governing permissions and limitations under the License.
 *
 * For more about this software visit:
 *
 *      http://www.graphlab.ml.cmu.edu
 *
 */


#ifndef GRAPHLAB_PTHREAD_TOOLS_HPP
#define GRAPHLAB_PTHREAD_TOOLS_HPP


#include <cstdlib>
#include <pthread.h>
#include <semaphore.h>
#include <sched.h>
#include <signal.h>
#include <sys/time.h>
#include <vector>
#include <list>
#include <queue>
#include <iostream>
#include <boost/function.hpp>
#include <graphlab/logger/assertions.hpp>
#include <graphlab/parallel/atomic_ops.hpp>
#include <graphlab/util/generics/any.hpp>
#include <graphlab/util/branch_hints.hpp>
#include <boost/unordered_map.hpp>
#undef _POSIX_SPIN_LOCKS
#define _POSIX_SPIN_LOCKS -1


#include <graphlab/parallel/mutex.hpp>




namespace graphlab {





#if _POSIX_SPIN_LOCKS >= 0
  /**
   * \ingroup util
   *
   * Wrapper around pthread's spinlock.
   *
   * Before you use, see \ref parallel_object_intricacies.
   */
  class spinlock {
  private:
    // mutable not actually needed
    mutable pthread_spinlock_t m_spin;
  public:
    /// constructs a spinlock
    spinlock () {
      int error = pthread_spin_init(&m_spin, PTHREAD_PROCESS_PRIVATE);
      ASSERT_TRUE(!error);
    }
    
    /** Copy constructor which does not copy. Do not use!
        Required for compatibility with some STL implementations (LLVM).
        which use the copy constructor for vector resize, 
        rather than the standard constructor.    */
    spinlock(const spinlock&) {
      int error = pthread_spin_init(&m_spin, PTHREAD_PROCESS_PRIVATE);
      ASSERT_TRUE(!error);
    }
    
    // not copyable
    void operator=(const spinlock& m) { }


    /// Acquires a lock on the spinlock
    inline void lock() const { 
      int error = pthread_spin_lock( &m_spin  );
      ASSERT_TRUE(!error);
    }
    /// Releases a lock on the spinlock
    inline void unlock() const {
      int error = pthread_spin_unlock( &m_spin );
      ASSERT_TRUE(!error);
    }
    /// Non-blocking attempt to acquire a lock on the spinlock
    inline bool try_lock() const {
      return pthread_spin_trylock( &m_spin ) == 0;
    }
    ~spinlock(){
      int error = pthread_spin_destroy( &m_spin );
      ASSERT_TRUE(!error);
    }
    friend class conditional;
  }; // End of spinlock
#define SPINLOCK_SUPPORTED 1
#else
  //! if spinlock not supported, it is typedef it to a mutex.
  typedef mutex spinlock;
#define SPINLOCK_SUPPORTED 0
#endif

  
  /**
   * \ingroup util
   *If pthread spinlock is not implemented, 
   * this provides a simple alternate spin lock implementation.
   *
   * Before you use, see \ref parallel_object_intricacies.
   */
  class simple_spinlock {
  private:
    // mutable not actually needed
    mutable volatile char spinner;
  public:
    /// constructs a spinlock
    simple_spinlock () {
      spinner = 0;
    }
    
    /** Copy constructor which does not copy. Do not use!
    Required for compatibility with some STL implementations (LLVM).
    which use the copy constructor for vector resize, 
    rather than the standard constructor.    */
    simple_spinlock(const simple_spinlock&) {
      spinner = 0;
    }
    
    // not copyable
    void operator=(const simple_spinlock& m) { }

    
    /// Acquires a lock on the spinlock
    inline void lock() const { 
      while(spinner == 1 || __sync_lock_test_and_set(&spinner, 1));
    }
    /// Releases a lock on the spinlock
    inline void unlock() const {
      __sync_synchronize();
      spinner = 0;
    }
    /// Non-blocking attempt to acquire a lock on the spinlock
    inline bool try_lock() const {
      return (__sync_lock_test_and_set(&spinner, 1) == 0);
    }
    ~simple_spinlock(){
      ASSERT_TRUE(spinner == 0);
    }
  };
  

  /**
   * \ingroup util
   *If pthread spinlock is not implemented, 
   * this provides a simple alternate spin lock implementation.
   *
   * Before you use, see \ref parallel_object_intricacies.
   */
  class padded_simple_spinlock {
  private:
    // mutable not actually needed
    mutable volatile char spinner;
<<<<<<< HEAD
    char padding[63];
=======
    // char padding[63];
>>>>>>> ffc8ec4e
  public:
    /// constructs a spinlock
    padded_simple_spinlock () {
      spinner = 0;
    }
    
    /** Copy constructor which does not copy. Do not use!
    Required for compatibility with some STL implementations (LLVM).
    which use the copy constructor for vector resize, 
    rather than the standard constructor.    */
    padded_simple_spinlock(const padded_simple_spinlock&) {
      spinner = 0;
    }
    
    // not copyable
    void operator=(const padded_simple_spinlock& m) { }

    
    /// Acquires a lock on the spinlock
    inline void lock() const { 
      while(spinner == 1 || __sync_lock_test_and_set(&spinner, 1));
    }
    /// Releases a lock on the spinlock
    inline void unlock() const {
      __sync_synchronize();
      spinner = 0;
    }
    /// Non-blocking attempt to acquire a lock on the spinlock
    inline bool try_lock() const {
      return (__sync_lock_test_and_set(&spinner, 1) == 0);
    }
    ~padded_simple_spinlock(){
      ASSERT_TRUE(spinner == 0);
    }
  };
  



  /**
   * \ingroup util
   * Wrapper around pthread's condition variable
   *
   * Before you use, see \ref parallel_object_intricacies.
   */
  class conditional {
  private:
    mutable pthread_cond_t  m_cond;

  public:
    conditional() {
      int error = pthread_cond_init(&m_cond, NULL);
      ASSERT_TRUE(!error);
    }
    
    /** Copy constructor which does not copy. Do not use!
        Required for compatibility with some STL implementations (LLVM).
        which use the copy constructor for vector resize, 
        rather than the standard constructor.    */
    conditional(const conditional &) {
      int error = pthread_cond_init(&m_cond, NULL);
      ASSERT_TRUE(!error);
    }
    
    // not copyable
    void operator=(const conditional& m) { }

    
    /// Waits on condition. The mutex must already be acquired. Caller
    /// must be careful about spurious wakes.
    inline void wait(const mutex& mut) const {
      int error = pthread_cond_wait(&m_cond, &mut.m_mut);
      ASSERT_TRUE(!error);
    }
    /// Like wait() but with a time limit of "sec" seconds
    inline int timedwait(const mutex& mut, size_t sec) const {
      struct timespec timeout;
      struct timeval tv;
      struct timezone tz;
      gettimeofday(&tv, &tz);
      timeout.tv_nsec = tv.tv_usec * 1000;
      timeout.tv_sec = tv.tv_sec + (time_t)sec;
      return pthread_cond_timedwait(&m_cond, &mut.m_mut, &timeout);
    }
    /// Like wait() but with a time limit of "ms" milliseconds
    inline int timedwait_ms(const mutex& mut, size_t ms) const {
      struct timespec timeout;
      struct timeval tv;
      gettimeofday(&tv, NULL);
      // convert ms to s and ns
      size_t s = ms / 1000;
      ms = ms % 1000;
      size_t ns = ms * 1000000;
      // convert timeval to timespec
      timeout.tv_nsec = tv.tv_usec * 1000;
      timeout.tv_sec = tv.tv_sec;
      
      // add the time
      timeout.tv_nsec += (suseconds_t)ns;
      timeout.tv_sec += (time_t)s;
      // shift the nsec to sec if overflow
      if (timeout.tv_nsec > 1000000000) {
        timeout.tv_sec ++;
        timeout.tv_nsec -= 1000000000;
      }
      return pthread_cond_timedwait(&m_cond, &mut.m_mut, &timeout);
    }
    /// Like wait() but with a time limit of "ns" nanoseconds
    inline int timedwait_ns(const mutex& mut, size_t ns) const {
      struct timespec timeout;
      struct timeval tv;
      gettimeofday(&tv, NULL);
      assert(ns > 0);
      // convert ns to s and ns
      size_t s = ns / 1000000;
      ns = ns % 1000000;

      // convert timeval to timespec
      timeout.tv_nsec = tv.tv_usec * 1000;
      timeout.tv_sec = tv.tv_sec;
      
      // add the time
      timeout.tv_nsec += (suseconds_t)ns;
      timeout.tv_sec += (time_t)s;
      // shift the nsec to sec if overflow
      if (timeout.tv_nsec > 1000000000) {
        timeout.tv_sec ++;
        timeout.tv_nsec -= 1000000000;
      }
      return pthread_cond_timedwait(&m_cond, &mut.m_mut, &timeout);
    }
    /// Signals one waiting thread to wake up
    inline void signal() const {
      int error = pthread_cond_signal(&m_cond);
      ASSERT_TRUE(!error);
    }
    /// Wakes up all waiting threads
    inline void broadcast() const {
      int error = pthread_cond_broadcast(&m_cond);
      ASSERT_TRUE(!error);
    }
    ~conditional() {
      int error = pthread_cond_destroy(&m_cond);
      ASSERT_TRUE(!error);
    }
  }; // End conditional


#ifdef __APPLE__
  /**
   * Custom implementation of a semaphore.
   *
   * Before you use, see \ref parallel_object_intricacies.
   */
  class semaphore {
  private:
    conditional cond;
    mutex mut;
    mutable volatile size_t semvalue;
    mutable volatile size_t waitercount;

  public:
    semaphore() {
      semvalue = 0;
      waitercount = 0;
    }
    /** Copy constructor which does not copy. Do not use!
        Required for compatibility with some STL implementations (LLVM).
        which use the copy constructor for vector resize, 
        rather than the standard constructor.    */
    semaphore(const semaphore&) {
      semvalue = 0;
      waitercount = 0;
    }
    
    // not copyable
    void operator=(const semaphore& m) { }

    inline void post() const {
      mut.lock();
      if (waitercount > 0) {
        cond.signal();
      }
      semvalue++;
      mut.unlock();
    }
    inline void wait() const {
      mut.lock();
      waitercount++;
      while (semvalue == 0) {
        cond.wait(mut);
      }
      waitercount--;
      semvalue--;
      mut.unlock();
    }
    ~semaphore() {
      ASSERT_TRUE(waitercount == 0);
      ASSERT_TRUE(semvalue == 0);
    }
  }; // End semaphore
#else
  /**
   * Wrapper around pthread's semaphore
   *
   * Before you use, see \ref parallel_object_intricacies.
   */
  class semaphore {
  private:
    mutable sem_t  m_sem;

  public:
    semaphore() {
      int error = sem_init(&m_sem, 0,0);
      ASSERT_TRUE(!error);
    }
    
    /** Copy constructor with does not copy. Do not use!
        Required for compatibility with some STL implementations (LLVM).
        which use the copy constructor for vector resize, 
        rather than the standard constructor.    */
    semaphore(const semaphore&) {
      int error = sem_init(&m_sem, 0,0);
      ASSERT_TRUE(!error);
    }
    
    // not copyable
    void operator=(const semaphore& m) { }

    inline void post() const {
      int error = sem_post(&m_sem);
      ASSERT_TRUE(!error);
    }
    inline void wait() const {
      int error = sem_wait(&m_sem);
      ASSERT_TRUE(!error);
    }
    ~semaphore() {
      int error = sem_destroy(&m_sem);
      ASSERT_TRUE(!error);
    }
  }; // End semaphore
#endif
  

#define atomic_xadd(P, V) __sync_fetch_and_add((P), (V))
#define cmpxchg(P, O, N) __sync_val_compare_and_swap((P), (O), (N))
#define atomic_inc(P) __sync_add_and_fetch((P), 1)
#define atomic_add(P, V) __sync_add_and_fetch((P), (V))
#define atomic_set_bit(P, V) __sync_or_and_fetch((P), 1<<(V))
#define cpu_relax() asm volatile("pause\n": : :"memory")

  /**
   * \class spinrwlock
   * rwlock built around "spinning"
   * source adapted from http://locklessinc.com/articles/locks/
   * "Scalable Reader-Writer Synchronization for Shared-Memory Multiprocessors"
   * John Mellor-Crummey and Michael Scott
   */
  class spinrwlock {

    union rwticket {
      unsigned u;
      unsigned short us;
      __extension__ struct {
        unsigned char write;
        unsigned char read;
        unsigned char users;
      } s;
    };
    mutable bool writing;
    mutable volatile rwticket l;
  public:
    spinrwlock() {
      memset(const_cast<rwticket*>(&l), 0, sizeof(rwticket));
    }
    inline void writelock() const {
      unsigned me = atomic_xadd(&l.u, (1<<16));
      unsigned char val = (unsigned char)(me >> 16);
    
      while (val != l.s.write) asm volatile("pause\n": : :"memory");
      writing = true;
    }

    inline void wrunlock() const{
      rwticket t = *const_cast<rwticket*>(&l);

      t.s.write++;
      t.s.read++;
    
      *(volatile unsigned short *) (&l) = t.us;
      writing = false;
      __asm("mfence");
    }

    inline void readlock() const {
      unsigned me = atomic_xadd(&l.u, (1<<16));
      unsigned char val = (unsigned char)(me >> 16);
    
      while (val != l.s.read) asm volatile("pause\n": : :"memory");
      l.s.read++;
    }

    inline void rdunlock() const {
      atomic_inc(&l.s.write);
    }
  
    inline void unlock() const {
      if (!writing) rdunlock();
      else wrunlock();
    }
  };



#define RW_WAIT_BIT 0
#define RW_WRITE_BIT 1
#define RW_READ_BIT 2

#define RW_WAIT 1
#define RW_WRITE 2
#define RW_READ 4

  struct spinrwlock2 {
    mutable unsigned int l;

    spinrwlock2():l(0) {}
    void writelock() const {
      while (1) {
        unsigned state = l;

        /* No readers or writers? */
        if (state < RW_WRITE)
        {
          /* Turn off RW_WAIT, and turn on RW_WRITE */
          if (cmpxchg(&l, state, RW_WRITE) == state) return;

          /* Someone else got there... time to wait */
          state = l;
        }

        /* Turn on writer wait bit */
        if (!(state & RW_WAIT)) atomic_set_bit(&l, RW_WAIT_BIT);

        /* Wait until can try to take the lock */
        while (l > RW_WAIT) cpu_relax();
      }
    }

    void wrunlock() const {
      atomic_add(&l, -RW_WRITE);
    }

    void readlock() const {
      while (1) {
        /* A writer exists? */
        while (l & (RW_WAIT | RW_WRITE)) cpu_relax();

        /* Try to get read lock */
        if (!(atomic_xadd(&l, RW_READ) & (RW_WAIT | RW_WRITE))) return;

        /* Undo */
        atomic_add(&l, -RW_READ);
      }
    }

    void rdunlock() const {
      atomic_add(&l, -RW_READ);
    }
  };

#undef atomic_xadd
#undef cmpxchg
#undef atomic_inc
#undef atomic_set_bit
#undef atomic_add
#undef RW_WAIT_BIT 
#undef RW_WRITE_BIT 
#undef RW_READ_BIT
#undef RW_WAIT
#undef RW_WRITE 
#undef RW_READ


  /**
   * \class rwlock
   * Wrapper around pthread's rwlock
   *
   * Before you use, see \ref parallel_object_intricacies.
   */
  class rwlock {
  private:
    mutable pthread_rwlock_t m_rwlock;
   public:
    rwlock() {
      int error = pthread_rwlock_init(&m_rwlock, NULL);
      ASSERT_TRUE(!error);
    }
    ~rwlock() {
      int error = pthread_rwlock_destroy(&m_rwlock);
      ASSERT_TRUE(!error);
    }
 
    // not copyable
    void operator=(const rwlock& m) { }
   
    /** 
     * \todo: Remove!  
     *
     * Copy constructor which does not copy. Do not use!  Required for
     * compatibility with some STL implementations (LLVM).  which use
     * the copy constructor for vector resize, rather than the
     * standard constructor.  */
    rwlock(const rwlock &) {
      int error = pthread_rwlock_init(&m_rwlock, NULL);
      ASSERT_TRUE(!error);
    }

    inline void readlock() const {
      pthread_rwlock_rdlock(&m_rwlock);
      //ASSERT_TRUE(!error);
    }
    inline void writelock() const {
      pthread_rwlock_wrlock(&m_rwlock);
      //ASSERT_TRUE(!error);
    }
    inline bool try_readlock() const {
      return pthread_rwlock_tryrdlock(&m_rwlock) == 0;
    }
    inline bool try_writelock() const {
      return pthread_rwlock_trywrlock(&m_rwlock) == 0;
    }
    inline void unlock() const {
      pthread_rwlock_unlock(&m_rwlock);
      //ASSERT_TRUE(!error);
    }
    inline void rdunlock() const {
      unlock();
    }
    inline void wrunlock() const {
      unlock();
    }
  }; // End rwlock





  /**
   * \ingroup util
   * This is a simple sense-reversing barrier implementation.
   * In addition to standard barrier functionality, this also
   * provides a "cancel" function which can be used to destroy
   * the barrier, releasing all threads stuck in the barrier.
   *
   * Before you use, see \ref parallel_object_intricacies.
   */
  class cancellable_barrier {
  private:
    graphlab::mutex mutex;
    graphlab::conditional conditional;
    mutable int needed;
    mutable int called;   
    
    mutable bool barrier_sense;
    mutable bool barrier_release;
    bool alive;

    // not copyconstructible
    cancellable_barrier(const cancellable_barrier&) { }


  public:
    /// Construct a barrier which will only fall when numthreads enter
    cancellable_barrier(size_t numthreads) {
      needed = numthreads;
      called = 0;
      barrier_sense = false;
      barrier_release = true;
      alive = true;
    }

    // not copyable
    void operator=(const cancellable_barrier& m) { }

    void resize_unsafe(size_t numthreads) {
      needed = numthreads;
    }
    
    /**
     * \warning: This barrier is safely NOT reusable with this cancel
     * definition
     */
    inline void cancel() {
      alive = false;
      conditional.broadcast();
    }
    /// Wait on the barrier until numthreads has called wait
    inline void wait() const {
      if (!alive) return;
      mutex.lock();
      // set waiting;
      called++;
      bool listening_on = barrier_sense;
      if (called == needed) {
        // if I have reached the required limit, wait up. Set waiting
        // to 0 to make sure everyone wakes up
        called = 0;
        barrier_release = barrier_sense;
        barrier_sense = !barrier_sense;
        // clear all waiting
        conditional.broadcast();
      } else {
        // while no one has broadcasted, sleep
        while(barrier_release != listening_on && alive) conditional.wait(mutex);
      }
      mutex.unlock();
    }
  }; // end of conditional
  


  /**
   * \class barrier
   * Wrapper around pthread's barrier
   *
   * Before you use, see \ref parallel_object_intricacies.
   */
#ifdef __linux__
  /**
   * \ingroup util
   * Wrapper around pthread's barrier
   */
  class barrier {
  private:
    mutable pthread_barrier_t m_barrier;
    // not copyconstructable
    barrier(const barrier&) { }
  public:
    /// Construct a barrier which will only fall when numthreads enter
    barrier(size_t numthreads) { 
      pthread_barrier_init(&m_barrier, NULL, (unsigned)numthreads); }    
    // not copyable
    void operator=(const barrier& m) { }
    void resize_unsafe(size_t numthreads) {
      pthread_barrier_destroy(&m_barrier);
      pthread_barrier_init(&m_barrier, NULL, (unsigned)numthreads);
    }
    ~barrier() { pthread_barrier_destroy(&m_barrier); }
    /// Wait on the barrier until numthreads has called wait
    inline void wait() const { pthread_barrier_wait(&m_barrier); }
  };

#else   
   /* In some systems, pthread_barrier is not available.
   */
  typedef cancellable_barrier barrier;
#endif



  inline void prefetch_range(void *addr, size_t len) {
    char *cp;
    char *end = (char*)(addr) + len;

    for (cp = (char*)(addr); cp < end; cp += 64) __builtin_prefetch(cp, 0); 
  }
  inline void prefetch_range_write(void *addr, size_t len) {
    char *cp;
    char *end = (char*)(addr) + len;

    for (cp = (char*)(addr); cp < end; cp += 64) __builtin_prefetch(cp, 1);
  }









  /**
   * \ingroup util
   * A collection of routines for creating and managing threads.
   *
   * The thread object performs limited exception forwarding.
   * exception throws within a thread of type const char* will be caught
   * and forwarded to the join() function.
   * If the call to join() is wrapped by a try-catch block, the exception
   * will be caught safely and thread cleanup will be completed properly.
   */
  class thread {
  public:

    /**
     * This class contains the data unique to each thread. All threads
     * are gauranteed to have an associated graphlab thread_specific
     * data. The thread object is copyable. 
     */  
    class tls_data {
    public:
      inline tls_data(size_t thread_id) : thread_id_(thread_id) { }
      inline size_t thread_id() { return thread_id_; }
      inline void set_thread_id(size_t t) { thread_id_ = t; }
      any& operator[](const size_t& id) { return local_data[id]; }
      bool contains(const size_t& id) const {
        return local_data.find(id) != local_data.end();
      }
      size_t erase(const size_t& id) {
        return local_data.erase(id);
      }
    private:
      size_t thread_id_;
      boost::unordered_map<size_t, any> local_data;
    }; // end of thread specific data



    /// Static helper routines
    // ===============================================================

    /**
     * Get the thread specific data associated with this thread
     */
    static tls_data& get_tls_data();
      
    /** Get the id of the calling thread.  This will typically be the
        index in the thread group. Between 0 to ncpus. */
    static inline size_t thread_id() { return get_tls_data().thread_id(); }
    
    /** Set the id of the calling thread.  This will typically be the
        index in the thread group. Between 0 to ncpus. */
    static inline void set_thread_id(size_t t) { get_tls_data().set_thread_id(t); }

    /**
     * Get a reference to an any object
     */
    static inline any& get_local(const size_t& id) {
      return get_tls_data()[id];
    }

    /**
     * Check to see if there is an entry in the local map
     */
    static inline bool contains(const size_t& id) {
      return get_tls_data().contains(id);
    }
    
    /**
     * Removes the entry from the local map.
     * @return number of elements erased.
     */
    static inline size_t erase(const size_t& id){
      return get_tls_data().erase(id);
    }
    
    /**
     * This static method joins the invoking thread with the other
     * thread object.  This thread will not return from the join
     * routine until the other thread complets it run.
     */
    static void join(thread& other);
    
    // Called just before thread exits. Can be used
    // to do special cleanup... (need for Java JNI)
    static void thread_destroy_callback();
    static void set_thread_destroy_callback(void (*callback)());

      
    /**
     * Return the number processing units (individual cores) on this
     * system
     */
    static size_t cpu_count();


  private:
    
    struct invoke_args{
      size_t m_thread_id;
      boost::function<void(void)> spawn_routine;   
      invoke_args(size_t m_thread_id, const boost::function<void(void)> &spawn_routine)
          : m_thread_id(m_thread_id), spawn_routine(spawn_routine) { };
    };
    
    //! Little helper function used to launch threads
    static void* invoke(void *_args);   
  
  public:
    
    /**
     * Creates a thread with a user-defined associated thread ID
     */
    inline thread(size_t thread_id = 0) : 
      m_stack_size(0), 
      m_p_thread(0),
      m_thread_id(thread_id),
      thread_started(false){
      // Calculate the stack size in in bytes;
      const int BYTES_PER_MB = 1048576; 
      const int DEFAULT_SIZE_IN_MB = 8;
      m_stack_size = DEFAULT_SIZE_IN_MB * BYTES_PER_MB;
    }

    /**
     * execute this function to spawn a new thread running spawn_function
     * routine 
     */
    void launch(const boost::function<void (void)> &spawn_routine);

    /**
     * Same as launch() except that you can specify a CPU on which to
     * run the thread.  This only currently supported in Linux and if
     * invoked on a non Linux based system this will be equivalent to
     * start().
     */
     void launch(const boost::function<void (void)> &spawn_routine, size_t cpu_id);


    /**
     * Join the calling thread with this thread.
     * const char* exceptions
     * thrown by the thread is forwarded to the join() function.
     */
    inline void join() {
      if(this == NULL) {
        std::cout << "Failure on join()" << std::endl;
        exit(EXIT_FAILURE);
      }
      join(*this);
    }

    /// Returns true if the thread is still running
    inline bool active() const {
      return thread_started;
    }
    
    inline ~thread() {  }

    /// Returns the pthread thread id
    inline pthread_t pthreadid() {
      return m_p_thread;
    }
  private:
    
    
    //! The size of the internal stack for this thread
    size_t m_stack_size;
    
    //! The internal pthread object
    pthread_t m_p_thread;
    
    //! the threads id
    size_t m_thread_id;
    
    bool thread_started;
  }; // End of class thread

  



  /**
   * \ingroup util
   * Manages a collection of threads.
   *
   * The thread_group object performs limited exception forwarding.
   * exception throws within a thread of type const char* will be caught
   * and forwarded to the join() function.
   * If the call to join() is wrapped by a try-catch block, the exception
   * will be caught safely and thread cleanup will be completed properly.
   *
   * If multiple threads are running in the thread-group, the master should
   * test if running_threads() is > 0, and retry the join().
   */
  class thread_group {
   private:
    size_t m_thread_counter;
    size_t threads_running;
    mutex mut;
    conditional cond;
    std::queue<std::pair<pthread_t, const char*> > joinqueue;
    // not implemented
    thread_group& operator=(const thread_group &thrgrp);
    thread_group(const thread_group&);
    static void invoke(boost::function<void (void)> spawn_function, thread_group *group);
   public:
    /** 
     * Initializes a thread group. 
     */
    thread_group() : m_thread_counter(0), threads_running(0) { }

    /** 
     * Launch a single thread which calls spawn_function No CPU affinity is
     * set so which core it runs on is up to the OS Scheduler
     */
    void launch(const boost::function<void (void)> &spawn_function);

    /**
     * Launch a single thread which calls spawn_function Also sets CPU
     *  Affinity
     */
    void launch(const boost::function<void (void)> &spawn_function, size_t cpu_id);

    /** Waits for all threads to complete execution. const char* exceptions
    thrown by threads are forwarded to the join() function.
    */
    void join();
    
    /// Returns the number of running threads.
    inline size_t running_threads() {
      return threads_running;
    }
    //! Destructor. Waits for all threads to complete execution
    inline ~thread_group(){ join(); }

  }; // End of thread group


  /// Runs f in a new thread. convenience function for creating a new thread quickly.
  inline thread launch_in_new_thread(const boost::function<void (void)> &f, 
                               size_t cpuid = size_t(-1)) {
    thread thr;
    if (cpuid != size_t(-1)) thr.launch(f, cpuid);
    else thr.launch(f);
    return thr;
  }

  /// an integer value padded to 64 bytes
  struct padded_integer {
    size_t val;
    char __pad__[64 - sizeof(size_t)];
  };
}; // End Namespace

#endif
<|MERGE_RESOLUTION|>--- conflicted
+++ resolved
@@ -175,11 +175,7 @@
   private:
     // mutable not actually needed
     mutable volatile char spinner;
-<<<<<<< HEAD
-    char padding[63];
-=======
     // char padding[63];
->>>>>>> ffc8ec4e
   public:
     /// constructs a spinlock
     padded_simple_spinlock () {
