--- conflicted
+++ resolved
@@ -802,11 +802,7 @@
     } // end of binary search 
 
     void setup_mmap() {
-<<<<<<< HEAD
-=======
-    
-      do_not_mmap = true;
->>>>>>> 1470ebd0
+ 
       if (do_not_mmap == false) {
         vertexmmap = new mmap_wrapper(vertex_store_file, sizeof(vdata_store) * nvertices);
         edgemmap = new mmap_wrapper(edge_store_file, sizeof(edata_store) * nedges);
