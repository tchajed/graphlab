/**
 * Copyright (c) 2009 Carnegie Mellon University.
 *     All rights reserved.
 *
 *  Licensed under the Apache License, Version 2.0 (the "License");
 *  you may not use this file except in compliance with the License.
 *  You may obtain a copy of the License at
 *
 *      http://www.apache.org/licenses/LICENSE-2.0
 *
 *  Unless required by applicable law or agreed to in writing,
 *  software distributed under the License is distributed on an "AS
 *  IS" BASIS, WITHOUT WARRANTIES OR CONDITIONS OF ANY KIND, either
 *  express or implied.  See the License for the specific language
 *  governing permissions and limitations under the License.
 *
 * For more about this software visit:
 *
 *      http://www.graphlab.ml.cmu.edu
 *
 */


#ifndef GRAPHLAB_PRIORITY_SCHEDULER_HPP
#define GRAPHLAB_PRIORITY_SCHEDULER_HPP

#include <algorithm>
#include <queue>

#include <graphlab/graph/graph_basic_types.hpp>
#include <graphlab/parallel/pthread_tools.hpp>
#include <graphlab/parallel/atomic.hpp>

#include <graphlab/util/random.hpp>
#include <graphlab/util/mutable_queue.hpp>
#include <graphlab/scheduler/ischeduler.hpp>
#include <graphlab/util/dense_bitset.hpp>

#include <graphlab/options/graphlab_options.hpp>

#include <graphlab/macros_def.hpp>
namespace graphlab {

  /**
   * \ingroup group_schedulers 
   *
   * This class defines a multiple queue approximate priority scheduler.
   * Each processor has its own in_queue which it puts new tasks in
   * and out_queue which it pulls tasks from.  Once a processors
   * in_queue gets too large, the entire queue is placed at the end of
   * the shared master queue.  Once a processors out queue is empty it
   * grabs the next out_queue from the master.
   */
  class priority_scheduler : public ischeduler {
  
  public:

    typedef mutable_queue<lvid_type, double> queue_type;

  private:

    // a bitset denoting if a vertex is scheduled
    dense_bitset vertex_is_scheduled;
    // a collection of priority queues
    std::vector<queue_type> queues;
    // a parallel datastructure to queues containing all the locks
    std::vector<padded_simple_spinlock>   locks;
    // the index of the queue currently accessed by a given CPU
    // when used, this is modded so that it ranges from 0 to multi - 1
    std::vector<size_t>   current_queue; 


    // the number of CPUs
    size_t ncpus;
    // The queue to CPU ratio
    size_t multi;
    double min_priority; 
    // the number of vertices in the graph
    size_t num_vertices;
    
  
    void set_options(const graphlab_options& opts);

    // Initializes the internal datastructures
    void initialize_data_structures();
  public:

    priority_scheduler(size_t num_vertices, const graphlab_options& opts);

    void set_num_vertices(const lvid_type numv);

    void schedule(const lvid_type vid, double priority = 1);

    /** Get the next element in the queue */
    sched_status::status_enum get_next(const size_t cpuid,
                                       lvid_type& ret_vid);
<<<<<<< HEAD

=======
>>>>>>> ffc8ec4e

    bool empty();

<<<<<<< HEAD
=======
    bool empty();

>>>>>>> ffc8ec4e
    static void print_options_help(std::ostream& out) {
      out << "\t multi = [number of queues per thread. Default = 3].\n"
          << "min_priority = [double, minimum priority required to receive \n"
          << "\t a message, default = -inf]\n";
    }


  }; 


} // end of namespace graphlab
#include <graphlab/macros_undef.hpp>

#endif
<|MERGE_RESOLUTION|>--- conflicted
+++ resolved
@@ -94,18 +94,11 @@
     /** Get the next element in the queue */
     sched_status::status_enum get_next(const size_t cpuid,
                                        lvid_type& ret_vid);
-<<<<<<< HEAD
-
-=======
->>>>>>> ffc8ec4e
 
     bool empty();
 
-<<<<<<< HEAD
-=======
     bool empty();
 
->>>>>>> ffc8ec4e
     static void print_options_help(std::ostream& out) {
       out << "\t multi = [number of queues per thread. Default = 3].\n"
           << "min_priority = [double, minimum priority required to receive \n"
