/*
 * Copyright (c) 2009 Carnegie Mellon University.
 *     All rights reserved.
 *
 *  Licensed under the Apache License, Version 2.0 (the "License");
 *  you may not use this file except in compliance with the License.
 *  You may obtain a copy of the License at
 *
 *      http://www.apache.org/licenses/LICENSE-2.0
 *
 *  Unless required by applicable law or agreed to in writing,
 *  software distributed under the License is distributed on an "AS
 *  IS" BASIS, WITHOUT WARRANTIES OR CONDITIONS OF ANY KIND, either
 *  express or implied.  See the License for the specific language
 *  governing permissions and limitations under the License.
 *
 * For more about this software visit:
 *
 *      http://www.graphlab.ml.cmu.edu
 *
 */


#ifndef OBJECT_CALL_ISSUE_HPP
#define OBJECT_CALL_ISSUE_HPP
#include <iostream>
#include <graphlab/serialization/serialization_includes.hpp>
#include <graphlab/rpc/dc_types.hpp>
#include <graphlab/rpc/dc_internal_types.hpp>
#include <graphlab/rpc/dc_send.hpp>
#include <graphlab/rpc/object_call_dispatch.hpp>
#include <graphlab/rpc/is_rpc_call.hpp>
#include <graphlab/rpc/archive_memory_pool.hpp>
#include <boost/preprocessor.hpp>
#include <graphlab/rpc/dc_compile_parameters.hpp>
#include <graphlab/rpc/mem_function_arg_types_def.hpp>

namespace graphlab{
namespace dc_impl {

/**
\ingroup rpc
\internal
\file object_call_issue.hpp
 This is an internal function and should not be used directly

Marshalls a object function call to a remote machine.
This is similar to the regular function call in function_call_issue.hpp
with the only difference that the object id needs to be transmitted as well.

\code
template<typename T,
        typename F ,
        typename T0> class object_call_issue1
{
    public: static void exec(dc_send* sender,
                            unsigned char flags,
                            procid_t target,
                            size_t objid,
                            F remote_function ,
                            const T0 &i0 )
    {
        oarchive arc;
        arc.advance(sizeof(packet_hdr));
        dispatch_type d = dc_impl::OBJECT_NONINTRUSIVE_DISPATCH1<distributed_control,T,F , T0 >;
        arc << reinterpret_cast<size_t>(d);
        serialize(arc, (char*)(&remote_function), sizeof(F));
        arc << objid;
        arc << i0;
        sender->send_data(target,flags , arc.buf, arc.off);
    }
};
\endcode
*/

#define GENARGS(Z,N,_)  BOOST_PP_CAT(const T, N) BOOST_PP_CAT(&i, N)
#define GENI(Z,N,_) BOOST_PP_CAT(i, N)
#define GENT(Z,N,_) BOOST_PP_CAT(T, N)
#define GENARC(Z,N,_) arc << BOOST_PP_CAT(i, N);


/**
The dispatch_selectorN structs are used to pick between the standard dispatcher and the nonintrusive dispatch
by checking if the function is a RPC style call or not.
*/
#define REMOTE_CALL_ISSUE_GENERATOR(Z,N,FNAME_AND_CALL) \
template<typename T, typename F BOOST_PP_COMMA_IF(N) BOOST_PP_ENUM_PARAMS(N, typename T)> \
class  BOOST_PP_CAT(BOOST_PP_TUPLE_ELEM(2,0,FNAME_AND_CALL), N) { \
  public: \
  static void exec(dc_dist_object_base* rmi, dc_send* sender, unsigned char flags, procid_t target, size_t objid, F remote_function BOOST_PP_COMMA_IF(N) BOOST_PP_ENUM(N,GENARGS ,_) ) {  \
    oarchive* ptr = oarchive_from_pool();       \
    oarchive& arc = *ptr;                         \
    arc.advance(sizeof(packet_hdr));            \
    dispatch_type d = BOOST_PP_CAT(dc_impl::OBJECT_NONINTRUSIVE_DISPATCH,N)<distributed_control,T,F BOOST_PP_COMMA_IF(N) BOOST_PP_ENUM(N, GENT ,_) >;   \
    arc << reinterpret_cast<size_t>(d);       \
    serialize(arc, (char*)(&remote_function), sizeof(F)); \
    arc << objid;       \
    BOOST_PP_REPEAT(N, GENARC, _)                \
<<<<<<< HEAD
    if (arc.off >= BUFFER_RELINQUISH_LIMIT) {  \
      sender->send_data(target,flags , arc.buf, arc.off);    \
      arc.buf = NULL; arc.len = 0;   \
    } else {        \
      char* newbuf = (char*)malloc(arc.off); memcpy(newbuf, arc.buf, arc.off); \
      sender->send_data(target,flags , newbuf, arc.off);    \
    }     \
=======
    char* newbuf = (char*)malloc(arc.off); memcpy(newbuf, arc.buf, arc.off); \
    sender->send_data(target,flags , newbuf, arc.off);    \
>>>>>>> ae072530
    release_oarchive_to_pool(ptr); \
    if ((flags & CONTROL_PACKET) == 0) {                      \
      rmi->inc_bytes_sent(target, arc.off);           \
    } \
  } \
};



/**
Generates a function call issue. 3rd argument is a tuple (issue name, dispacther name)
*/
BOOST_PP_REPEAT(7, REMOTE_CALL_ISSUE_GENERATOR,  (object_call_issue, _) )



#undef GENARC
#undef GENT
#undef GENI
#undef GENARGS
#undef REMOTE_CALL_ISSUE_GENERATOR

} // namespace dc_impl
} // namespace graphlab

#include <graphlab/rpc/mem_function_arg_types_undef.hpp>

#endif
<|MERGE_RESOLUTION|>--- conflicted
+++ resolved
@@ -32,7 +32,6 @@
 #include <graphlab/rpc/is_rpc_call.hpp>
 #include <graphlab/rpc/archive_memory_pool.hpp>
 #include <boost/preprocessor.hpp>
-#include <graphlab/rpc/dc_compile_parameters.hpp>
 #include <graphlab/rpc/mem_function_arg_types_def.hpp>
 
 namespace graphlab{
@@ -96,18 +95,8 @@
     serialize(arc, (char*)(&remote_function), sizeof(F)); \
     arc << objid;       \
     BOOST_PP_REPEAT(N, GENARC, _)                \
-<<<<<<< HEAD
-    if (arc.off >= BUFFER_RELINQUISH_LIMIT) {  \
-      sender->send_data(target,flags , arc.buf, arc.off);    \
-      arc.buf = NULL; arc.len = 0;   \
-    } else {        \
-      char* newbuf = (char*)malloc(arc.off); memcpy(newbuf, arc.buf, arc.off); \
-      sender->send_data(target,flags , newbuf, arc.off);    \
-    }     \
-=======
     char* newbuf = (char*)malloc(arc.off); memcpy(newbuf, arc.buf, arc.off); \
     sender->send_data(target,flags , newbuf, arc.off);    \
->>>>>>> ae072530
     release_oarchive_to_pool(ptr); \
     if ((flags & CONTROL_PACKET) == 0) {                      \
       rmi->inc_bytes_sent(target, arc.off);           \
