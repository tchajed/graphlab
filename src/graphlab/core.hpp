--- conflicted
+++ resolved
@@ -33,13 +33,9 @@
 #include <graphlab/scheduler/ischeduler.hpp>
 #include <graphlab/scope/iscope.hpp>
 #include <graphlab/graph/graph.hpp>
-<<<<<<< HEAD
+#include <graphlab/engine/shared_memory_engine.hpp>
 #include <graphlab/core_base.hpp>
-=======
-
-#include <graphlab/engine/shared_memory_engine.hpp>
-
->>>>>>> ac4b038b
+
 
 
 // #include <graphlab/metrics/metrics.hpp>
@@ -93,13 +89,8 @@
      Otherwise, modifications to the engine options will result in the
      clearing of all scheduler tasks.
   */
-<<<<<<< HEAD
-  template <typename VertexType, typename EdgeType>
+  template <typename Graph, typename UpdateFunctor>
   class core : public core_base {
-=======
-  template <typename Graph, typename UpdateFunctor>
-  class core {
->>>>>>> ac4b038b
   public:
     typedef Graph graph_type;
     typedef UpdateFunctor update_functor_type;
@@ -287,14 +278,8 @@
     bool parse_options(int argc, char **argv) {
       command_line_options clopts;
       bool success = clopts.parse(argc, argv);
-<<<<<<< HEAD
-      if (!success) return false;
-      set_engine_options(clopts);
-      return true;
-=======
       ASSERT_TRUE(success);
       return set_options(clopts);
->>>>>>> ac4b038b
     }
 
 
