/**  
 * Copyright (c) 2009 Carnegie Mellon University. 
 *     All rights reserved.
 *
 *  Licensed under the Apache License, Version 2.0 (the "License");
 *  you may not use this file except in compliance with the License.
 *  You may obtain a copy of the License at
 *
 *      http://www.apache.org/licenses/LICENSE-2.0
 *
 *  Unless required by applicable law or agreed to in writing,
 *  software distributed under the License is distributed on an "AS
 *  IS" BASIS, WITHOUT WARRANTIES OR CONDITIONS OF ANY KIND, either
 *  express or implied.  See the License for the specific language
 *  governing permissions and limitations under the License.
 *
 * For more about this software visit:
 *
 *      http://www.graphlab.ml.cmu.edu
 *
 */


#ifndef GRAPHLAB_MASTER_INCLUDES
#define GRAPHLAB_MASTER_INCLUDES





#include <graphlab/engine/engine_includes.hpp>
#include <graphlab/factors/factor_includes.hpp>
#include <graphlab/graph/graph_includes.hpp>
#include <graphlab/options/options_includes.hpp>
#include <graphlab/logger/logger_includes.hpp>
#include <graphlab/monitoring/monitoring_includes.hpp>
#include <graphlab/parallel/parallel_includes.hpp>
#include <graphlab/scheduler/scheduler_includes.hpp>
#include <graphlab/scope/scope_includes.hpp>
#include <graphlab/serialization/serialization_includes.hpp>
#include <graphlab/shared_data/shared_data_includes.hpp>
#include <graphlab/sync/sync_includes.hpp>
#include <graphlab/update_functor/update_functor_includes.hpp>
#include <graphlab/util/util_includes.hpp>
#include <graphlab/core.hpp>


#ifdef YRL_EXPERIMENTAL
#include <graphlab/yrl/yrl_includes.hpp>
#endif

#include <graphlab/types.hpp>





<<<<<<< HEAD
/**
   \namespace graphlab
   \brief The namespace containing all graphlab objects and functions.

   All objects and functions used in graphlab are contained within the
   graphlab namespace.  Forexample to access the graph type a user
   must therefore either include the graphlab namespace or use:

   <code>
     graphlab::graph<VertexType, EdgeType>
   </code>

   Because most of the graphlab types depend on the graph type we have
   created a templated struct called graphlab::types. \todo finish
   explanation.
                           
*/
namespace graphlab {
 
  /**
  \brief A types datastructure which provides convenient specializations of all
  user-facing GraphLab types.
  
  GraphLab is heavily templatized. The graphlab::types object provides a 
  convenient way to access the GraphLab classes without requiring excessive 
  angle brackets (< , >). The GraphLab types object is located in <graphlab.hpp>. 
  To define a graphlab type object:
  
  \code
  typedef graphlab::graph<vertex_data, edge_data> graph_type;
  typedef graphlab::types<graph_type> gl;
  \endcode
  
  Now we can use gl::... to access all the available graphlab types. 
  */
  template<typename Graph>
  struct types {
    ///  \brief The type of the Graph. 
    typedef Graph graph;
    
    typedef graphlab::disk_graph<typename Graph::vertex_data_type,
                                  typename Graph::edge_data_type> disk_graph;

    /** \brief A convenient wrapper object around the commonly used
    portions of GraphLab.  This is useful for most GraphLab
    applications. See the \ref graphlab::core object for more details.
    */
    typedef graphlab::core<typename graph::vertex_data_type,
                           typename graph::edge_data_type> core;


    typedef graphlab::command_line_options command_line_options;
    typedef graphlab::engine_options engine_options;
    
    /// \brief The type of the data stored on each vertex of the Graph. 
    typedef typename graph::vertex_data_type vertex_data_type;
    
    /// \brief The type of the data stored on each edge of the Graph.   
    typedef typename graph::edge_data_type   edge_data_type;
    
    typedef graphlab::update_task<graph>        update_task;
    typedef typename update_task::update_function_type update_function;
    
    typedef graphlab::iscope<graph>              iscope;
    typedef graphlab::ischeduler<graph>          ischeduler;
    typedef graphlab::icallback<graph>           icallback;
    typedef graphlab::iengine<graph>             iengine;
    typedef graphlab::imonitor<graph>            imonitor;

    typedef graphlab::glshared_sync_ops<Graph> glshared_sync_ops;
    typedef graphlab::glshared_apply_ops glshared_apply_ops;
    typedef graphlab::glshared_merge_ops glshared_merge_ops;

    typedef graphlab::any any;

    
    template<typename Scheduler, typename ScopeFactory>
    class asynchronous_engine : 
      public graphlab::asynchronous_engine<graph, Scheduler, ScopeFactory> { };


    typedef graphlab::fifo_scheduler<graph> fifo_scheduler;
    typedef graphlab::priority_scheduler<graph> priority_scheduler;
    typedef graphlab::sampling_scheduler<graph> sampling_scheduler;
    typedef graphlab::sweep_scheduler<graph> sweep_scheduler;
    typedef graphlab::multiqueue_fifo_scheduler<graph> multiqueue_fifo_scheduler;
    typedef graphlab::multiqueue_priority_scheduler<graph> 
    multiqueue_priority_scheduler;
    typedef graphlab::clustered_priority_scheduler<graph> clustered_priority_scheduler;
    typedef graphlab::round_robin_scheduler<graph> round_robin_scheduler;
    typedef graphlab::chromatic_scheduler<graph> chromatic_scheduler;
    
    
    
    
    

    /**
     * \brief The type of id assigned to each vertex. Equivalent to
     * graphlab::vertex_id_type 
     */
    typedef typename graph::vertex_id_type vertex_id;    
    __attribute__((__deprecated__)) typedef vertex_id vertex_id_t;

    
    /**
     * \brief The color type associated with each vertex.
     */
    typedef typename graph::vertex_color_type vertex_color;    


    /**
     * \brief The type of id assigned to each vertex. Equivalent to
     * graphlab::edge_id_type
     */
    typedef typename graph::edge_id_type edge_id;
    __attribute__((__deprecated__)) typedef edge_id edge_id_t;


    /**
     * \brief The type of id assigned to each vertex. Equivalent to
     * graphlab::edge_id_t
     */
    typedef typename graph::edge_list_type edge_list;

    
       
    typedef graphlab::scheduler_options          scheduler_options;
    typedef graphlab::sched_status               sched_status;
    typedef graphlab::scope_range scope_range;

    template <typename T>
    class glshared : public graphlab::glshared<T> { };

    template <typename T>
    class glshared_const : public graphlab::glshared_const<T> { };
  };

}
=======
>>>>>>> ac4b038b


#endif
<|MERGE_RESOLUTION|>--- conflicted
+++ resolved
@@ -45,158 +45,11 @@
 #include <graphlab/core.hpp>
 
 
-#ifdef YRL_EXPERIMENTAL
-#include <graphlab/yrl/yrl_includes.hpp>
-#endif
+// #ifdef YRL_EXPERIMENTAL
+// #include <graphlab/yrl/yrl_includes.hpp>
+// #endif
 
 #include <graphlab/types.hpp>
 
 
-
-
-
-<<<<<<< HEAD
-/**
-   \namespace graphlab
-   \brief The namespace containing all graphlab objects and functions.
-
-   All objects and functions used in graphlab are contained within the
-   graphlab namespace.  Forexample to access the graph type a user
-   must therefore either include the graphlab namespace or use:
-
-   <code>
-     graphlab::graph<VertexType, EdgeType>
-   </code>
-
-   Because most of the graphlab types depend on the graph type we have
-   created a templated struct called graphlab::types. \todo finish
-   explanation.
-                           
-*/
-namespace graphlab {
- 
-  /**
-  \brief A types datastructure which provides convenient specializations of all
-  user-facing GraphLab types.
-  
-  GraphLab is heavily templatized. The graphlab::types object provides a 
-  convenient way to access the GraphLab classes without requiring excessive 
-  angle brackets (< , >). The GraphLab types object is located in <graphlab.hpp>. 
-  To define a graphlab type object:
-  
-  \code
-  typedef graphlab::graph<vertex_data, edge_data> graph_type;
-  typedef graphlab::types<graph_type> gl;
-  \endcode
-  
-  Now we can use gl::... to access all the available graphlab types. 
-  */
-  template<typename Graph>
-  struct types {
-    ///  \brief The type of the Graph. 
-    typedef Graph graph;
-    
-    typedef graphlab::disk_graph<typename Graph::vertex_data_type,
-                                  typename Graph::edge_data_type> disk_graph;
-
-    /** \brief A convenient wrapper object around the commonly used
-    portions of GraphLab.  This is useful for most GraphLab
-    applications. See the \ref graphlab::core object for more details.
-    */
-    typedef graphlab::core<typename graph::vertex_data_type,
-                           typename graph::edge_data_type> core;
-
-
-    typedef graphlab::command_line_options command_line_options;
-    typedef graphlab::engine_options engine_options;
-    
-    /// \brief The type of the data stored on each vertex of the Graph. 
-    typedef typename graph::vertex_data_type vertex_data_type;
-    
-    /// \brief The type of the data stored on each edge of the Graph.   
-    typedef typename graph::edge_data_type   edge_data_type;
-    
-    typedef graphlab::update_task<graph>        update_task;
-    typedef typename update_task::update_function_type update_function;
-    
-    typedef graphlab::iscope<graph>              iscope;
-    typedef graphlab::ischeduler<graph>          ischeduler;
-    typedef graphlab::icallback<graph>           icallback;
-    typedef graphlab::iengine<graph>             iengine;
-    typedef graphlab::imonitor<graph>            imonitor;
-
-    typedef graphlab::glshared_sync_ops<Graph> glshared_sync_ops;
-    typedef graphlab::glshared_apply_ops glshared_apply_ops;
-    typedef graphlab::glshared_merge_ops glshared_merge_ops;
-
-    typedef graphlab::any any;
-
-    
-    template<typename Scheduler, typename ScopeFactory>
-    class asynchronous_engine : 
-      public graphlab::asynchronous_engine<graph, Scheduler, ScopeFactory> { };
-
-
-    typedef graphlab::fifo_scheduler<graph> fifo_scheduler;
-    typedef graphlab::priority_scheduler<graph> priority_scheduler;
-    typedef graphlab::sampling_scheduler<graph> sampling_scheduler;
-    typedef graphlab::sweep_scheduler<graph> sweep_scheduler;
-    typedef graphlab::multiqueue_fifo_scheduler<graph> multiqueue_fifo_scheduler;
-    typedef graphlab::multiqueue_priority_scheduler<graph> 
-    multiqueue_priority_scheduler;
-    typedef graphlab::clustered_priority_scheduler<graph> clustered_priority_scheduler;
-    typedef graphlab::round_robin_scheduler<graph> round_robin_scheduler;
-    typedef graphlab::chromatic_scheduler<graph> chromatic_scheduler;
-    
-    
-    
-    
-    
-
-    /**
-     * \brief The type of id assigned to each vertex. Equivalent to
-     * graphlab::vertex_id_type 
-     */
-    typedef typename graph::vertex_id_type vertex_id;    
-    __attribute__((__deprecated__)) typedef vertex_id vertex_id_t;
-
-    
-    /**
-     * \brief The color type associated with each vertex.
-     */
-    typedef typename graph::vertex_color_type vertex_color;    
-
-
-    /**
-     * \brief The type of id assigned to each vertex. Equivalent to
-     * graphlab::edge_id_type
-     */
-    typedef typename graph::edge_id_type edge_id;
-    __attribute__((__deprecated__)) typedef edge_id edge_id_t;
-
-
-    /**
-     * \brief The type of id assigned to each vertex. Equivalent to
-     * graphlab::edge_id_t
-     */
-    typedef typename graph::edge_list_type edge_list;
-
-    
-       
-    typedef graphlab::scheduler_options          scheduler_options;
-    typedef graphlab::sched_status               sched_status;
-    typedef graphlab::scope_range scope_range;
-
-    template <typename T>
-    class glshared : public graphlab::glshared<T> { };
-
-    template <typename T>
-    class glshared_const : public graphlab::glshared_const<T> { };
-  };
-
-}
-=======
->>>>>>> ac4b038b
-
-
 #endif
